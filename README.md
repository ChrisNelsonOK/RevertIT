--- conflicted
+++ resolved
@@ -414,8 +414,8 @@
 
 ```bash
 # 📥 Clone repository
-git clone https://github.com/meshadmin/revertit.git
-cd revertit
+git clone https://github.com/ChrisNelsonOK/RevertIT.git
+cd RevertIT
 
 # 🔧 Install in development mode
 pip3 install -e .
@@ -432,8 +432,8 @@
 ### 📁 Project Structure
 
 ```
-MeshAdminRevertIt/
-├── 📦 src/meshadmin_revertit/     # Main package code
+RevertIT/
+├── 📦 src/revertit/               # Main package code
 │   ├── 🔧 daemon/                 # Daemon implementation
 │   ├── 📸 snapshot/               # Snapshot management
 │   ├── 👁️ monitor/                # Configuration monitoring
@@ -461,7 +461,7 @@
 
 ---
 
-## 📄 License            
+## 📄 License            
 
 📜 **MIT License** - see [LICENSE](LICENSE) file for details.
 
@@ -471,9 +471,9 @@
 
 | Type                  | Contact                                                      |
 | --------------------- | ------------------------------------------------------------ |
-| 🐛 **Issues**          | [GitHub Issues](https://github.com/meshadmin/revertit/issues) |
+| 🐛 **Issues**          | [GitHub Issues](https://github.com/ChrisNelsonOK/RevertIT/issues) |
 | 📚 **Documentation**   | See [docs/](docs/) directory                                 |
-| 🔒 **Security Issues** | Please report privately to info@meshadmin.com                |
+| 🔒 **Security Issues** | Please report privately to security@revertit.com             |
 
 ---
 
@@ -483,16 +483,10 @@
 - 🐧 **The Linux community** for excellent monitoring tools
 - 👥 **All contributors** and users providing feedback
 
-<<<<<<< HEAD
-- **Issues**: GitHub Issues
-- **Documentation**: See `docs/` directory
-- **Security Issues**: Please report privately to security@revertit.com
-=======
----
->>>>>>> 426b3e04
+---
 
 ## ⭐ Star this project if you find it useful!
 
-[![GitHub stars](https://img.shields.io/github/stars/meshadmin/revertit?style=social)](https://github.com/meshadmin/revertit/stargazers)
-[![GitHub forks](https://img.shields.io/github/forks/meshadmin/revertit?style=social)](https://github.com/meshadmin/revertit/network/members)
-[![GitHub issues](https://img.shields.io/github/issues/meshadmin/revertit)](https://github.com/meshadmin/revertit/issues)- All contributors and users providing feedback+[![GitHub stars](https://img.shields.io/github/stars/ChrisNelsonOK/RevertIT?style=social)](https://github.com/ChrisNelsonOK/RevertIT/stargazers)
+[![GitHub forks](https://img.shields.io/github/forks/ChrisNelsonOK/RevertIT?style=social)](https://github.com/ChrisNelsonOK/RevertIT/network/members)
+[![GitHub issues](https://img.shields.io/github/issues/ChrisNelsonOK/RevertIT)](https://github.com/ChrisNelsonOK/RevertIT/issues)